import json
import random
import time
import logging
import os
from pathlib import Path
from dotenv import load_dotenv
from src.connection_manager import ConnectionManager
from src.helpers import print_h_bar
from src.action_handler import execute_action
import src.actions.twitter_actions  
<<<<<<< HEAD
import src.actions.echochamber_actions
import src.actions.solana_actions
=======
import src.actions.echochamber_actions  
from datetime import datetime

>>>>>>> f90d8cf8

REQUIRED_FIELDS = ["name", "bio", "traits", "examples", "loop_delay", "config", "tasks"]

logger = logging.getLogger("agent")

class ZerePyAgent:
    def __init__(
            self,
            agent_name: str
    ):
        try:
            agent_path = Path("agents") / f"{agent_name}.json"
            agent_dict = json.load(open(agent_path, "r"))

            missing_fields = [field for field in REQUIRED_FIELDS if field not in agent_dict]
            if missing_fields:
                raise KeyError(f"Missing required fields: {', '.join(missing_fields)}")

            self.name = agent_dict["name"]
            self.bio = agent_dict["bio"]
            self.traits = agent_dict["traits"]
            self.examples = agent_dict["examples"]
            self.example_accounts = agent_dict["example_accounts"]
            self.loop_delay = agent_dict["loop_delay"]
            self.connection_manager = ConnectionManager(agent_dict["config"])
            self.use_time_based_weights = agent_dict["use_time_based_weights"]
            self.time_based_multipliers = agent_dict["time_based_multipliers"]

            has_twitter_tasks = any("tweet" in task["name"] for task in agent_dict.get("tasks", []))
            
            twitter_config = next((config for config in agent_dict["config"] if config["name"] == "twitter"), None)
            
            if has_twitter_tasks and twitter_config:
                self.tweet_interval = twitter_config.get("tweet_interval", 900)
                self.own_tweet_replies_count = twitter_config.get("own_tweet_replies_count", 2)

            # Extract Echochambers config
            echochambers_config = next((config for config in agent_dict["config"] if config["name"] == "echochambers"), None)
            if echochambers_config:
                self.echochambers_message_interval = echochambers_config.get("message_interval", 60)
                self.echochambers_history_count = echochambers_config.get("history_read_count", 50)

            self.is_llm_set = False

            # Cache for system prompt
            self._system_prompt = None

            # Extract loop tasks
            self.tasks = agent_dict.get("tasks", [])
            self.task_weights = [task.get("weight", 0) for task in self.tasks]
            self.logger = logging.getLogger("agent")

            # Set up empty agent state
            self.state = {}

        except Exception as e:
            logger.error("Could not load ZerePy agent")
            raise e

    def _setup_llm_provider(self):
        # Get first available LLM provider and its model
        llm_providers = self.connection_manager.get_model_providers()
        if not llm_providers:
            raise ValueError("No configured LLM provider found")
        self.model_provider = llm_providers[0]

        # Load Twitter username for self-reply detection if Twitter tasks exist
        if any("tweet" in task["name"] for task in self.tasks):
            load_dotenv()
            self.username = os.getenv('TWITTER_USERNAME', '').lower()
            if not self.username:
                logger.warning("Twitter username not found, some Twitter functionalities may be limited")

    def _construct_system_prompt(self) -> str:
        """Construct the system prompt from agent configuration"""
        if self._system_prompt is None:
            prompt_parts = []
            prompt_parts.extend(self.bio)

            if self.traits:
                prompt_parts.append("\nYour key traits are:")
                prompt_parts.extend(f"- {trait}" for trait in self.traits)

            if self.examples or self.example_accounts:
                prompt_parts.append("\nHere are some examples of your style (Please avoid repeating any of these):")
                if self.examples:
                    prompt_parts.extend(f"- {example}" for example in self.examples)

                if self.example_accounts:
                    for example_account in self.example_accounts:
                        tweets = self.connection_manager.perform_action(
                            connection_name="twitter",
                            action_name="get-latest-tweets",
                            params=[example_account]
                        )
                        prompt_parts.extend(f"- {tweet['text']}" for tweet in tweets)

            self._system_prompt = "\n".join(prompt_parts)

        return self._system_prompt
    
    def _adjust_weights_for_time(self, current_hour: int, task_weights: list) -> list:
        weights = task_weights.copy()
        
        # Reduce tweet frequency during night hours (1 AM - 5 AM)
        if 1 <= current_hour <= 5:
            weights = [
                weight * self.time_based_multipliers.get("tweet_night_multiplier", 0.4) if task["name"] == "post-tweet"
                else weight
                for weight, task in zip(weights, self.tasks)
            ]
            
        # Increase engagement frequency during day hours (8 AM - 8 PM) (peak hours?🤔)
        if 8 <= current_hour <= 20:
            weights = [
                weight * self.time_based_multipliers.get("engagement_day_multiplier", 1.5) if task["name"] in ("reply-to-tweet", "like-tweet")
                else weight
                for weight, task in zip(weights, self.tasks)
            ]
        
        return weights

    def prompt_llm(self, prompt: str, system_prompt: str = None) -> str:
        """Generate text using the configured LLM provider"""
        system_prompt = system_prompt or self._construct_system_prompt()

        return self.connection_manager.perform_action(
            connection_name=self.model_provider,
            action_name="generate-text",
            params=[prompt, system_prompt]
        )

    def perform_action(self, connection: str, action: str, **kwargs) -> None:
        return self.connection_manager.perform_action(connection, action, **kwargs)
    
    def select_action(self, use_time_based_weights: bool = False) -> dict:
        task_weights = [weight for weight in self.task_weights.copy()]
        
        if use_time_based_weights:
            current_hour = datetime.now().hour
            task_weights = self._adjust_weights_for_time(current_hour, task_weights)
        
        return random.choices(self.tasks, weights=task_weights, k=1)[0]

    def loop(self):
        """Main agent loop for autonomous behavior"""
        if not self.is_llm_set:
            self._setup_llm_provider()

        logger.info("\n🚀 Starting agent loop...")
        logger.info("Press Ctrl+C at any time to stop the loop.")
        print_h_bar()

        time.sleep(2)
        logger.info("Starting loop in 5 seconds...")
        for i in range(5, 0, -1):
            logger.info(f"{i}...")
            time.sleep(1)

        try:
            while True:
                success = False
                try:
                    # REPLENISH INPUTS
                    # TODO: Add more inputs to complexify agent behavior
                    if "timeline_tweets" not in self.state or self.state["timeline_tweets"] is None or len(self.state["timeline_tweets"]) == 0:
                        if any("tweet" in task["name"] for task in self.tasks):
                            logger.info("\n👀 READING TIMELINE")
                            self.state["timeline_tweets"] = self.connection_manager.perform_action(
                                connection_name="twitter",
                                action_name="read-timeline",
                                params=[]
                            )

                    if "room_info" not in self.state or self.state["room_info"] is None:
                        if any("echochambers" in task["name"] for task in self.tasks):
                            logger.info("\n👀 READING ECHOCHAMBERS ROOM INFO")
                            self.state["room_info"] = self.connection_manager.perform_action(
                                connection_name="echochambers",
                                action_name="get-room-info",
                                params={}
                            )

                    # CHOOSE AN ACTION
                    # TODO: Add agentic action selection
                    
                    action = self.select_action(use_time_based_weights=self.use_time_based_weights)
                    action_name = action["name"]

                    # PERFORM ACTION
                    success = execute_action(self, action_name)

                    logger.info(f"\n⏳ Waiting {self.loop_delay} seconds before next loop...")
                    print_h_bar()
                    time.sleep(self.loop_delay if success else 60)

                except Exception as e:
                    logger.error(f"\n❌ Error in agent loop iteration: {e}")
                    logger.info(f"⏳ Waiting {self.loop_delay} seconds before retrying...")
                    time.sleep(self.loop_delay)

        except KeyboardInterrupt:
            logger.info("\n🛑 Agent loop stopped by user.")
            return<|MERGE_RESOLUTION|>--- conflicted
+++ resolved
@@ -9,14 +9,9 @@
 from src.helpers import print_h_bar
 from src.action_handler import execute_action
 import src.actions.twitter_actions  
-<<<<<<< HEAD
 import src.actions.echochamber_actions
 import src.actions.solana_actions
-=======
-import src.actions.echochamber_actions  
 from datetime import datetime
-
->>>>>>> f90d8cf8
 
 REQUIRED_FIELDS = ["name", "bio", "traits", "examples", "loop_delay", "config", "tasks"]
 
