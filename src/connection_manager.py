--- conflicted
+++ resolved
@@ -6,11 +6,8 @@
 from src.connections.openai_connection import OpenAIConnection
 from src.connections.twitter_connection import TwitterConnection
 from src.connections.farcaster_connection import FarcasterConnection
-<<<<<<< HEAD
 from src.connections.ollama_connection import OllamaConnection
-=======
 from src.connections.echochambers_connection import EchochambersConnection
->>>>>>> 1164969a
 
 logger = logging.getLogger("connection_manager")
 
@@ -32,13 +29,10 @@
             return FarcasterConnection
         elif class_name == "eternalai":
             return EternalAIConnection
-<<<<<<< HEAD
         elif class_name == "ollama":
             return OllamaConnection
-=======
         elif class_name == "echochambers":
             return EchochambersConnection
->>>>>>> 1164969a
 
         return None
     
